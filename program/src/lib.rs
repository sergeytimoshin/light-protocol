//constants for verifying key and poseidon
pub mod utils;
pub mod user_account;
//merkle tree
pub mod poseidon_merkle_tree;

pub mod li_instructions;
pub mod li_pre_processor;
pub mod li_state;
pub mod state_check_nullifier;

use crate::li_state::InstructionIndex;
use crate::Groth16_verifier::groth16_processor::Groth16Processor;
use solana_program::{
    account_info::{next_account_info, AccountInfo},
    entrypoint,
    entrypoint::ProgramResult,
    msg,
    program_error::ProgramError,
    program_pack::Pack,
    pubkey::Pubkey,
};

use crate::li_pre_processor::{li_pre_process_instruction, try_initialize_hash_bytes_account};

use crate::poseidon_merkle_tree::mt_processor::MerkleTreeProcessor;
pub mod Groth16_verifier;
use crate::utils::init_bytes18;

use crate::user_account::instructions::{
    initialize_user_account,
    modify_user_account
};

entrypoint!(process_instruction);

//use crate::mt_state::MtConfig;

// #[derive(Clone)]
// struct MtInitConfig;
//
// impl MtConfig for MtInitConfig {
//     const INIT_BYTES: &'static[u8] = &init_bytes18::INIT_BYTES_MERKLE_TREE_18[..];
// }

pub fn process_instruction(
    program_id: &Pubkey,
    accounts: &[AccountInfo],
    _instruction_data: &[u8],
) -> ProgramResult {
    // msg!("instruction_data len: {}", &_instruction_data.len());
    // msg!("instruction_data: {:?}", &_instruction_data);

    // initialize new merkle tree account
    if _instruction_data.len() >= 9 && _instruction_data[8] == 240 {
        let accounts_mut = accounts.clone();
        let account = &mut accounts_mut.iter();
        let _signing_account = next_account_info(account)?;
        let merkle_tree_storage_acc = next_account_info(account)?;
        //merkle_tree_tmp_account_data.initialize();
        //mt_state::InitMerkleProcessor::<MtInitConfig>::new(merkle_tree_tmp_account_data, _instruction_data);
<<<<<<< HEAD
        let mut merkle_tree_processor =
            MerkleTreeProcessor::new(None, Some(merkle_tree_storage_acc))?;
        merkle_tree_processor
            .initialize_new_merkle_tree_from_bytes(&init_bytes18::INIT_BYTES_MERKLE_TREE_18[..])?;
        //process_instruction_merkle_tree(&_instruction_data, accounts);
=======
        let mut merkle_tree_processor = MerkleTreeProcessor::new(
            None,
            Some(merkle_tree_storage_acc)
        )?;
        merkle_tree_processor.initialize_new_merkle_tree_from_bytes(
            &init_bytes18::INIT_BYTES_MERKLE_TREE_18[..]
        )

    } else if _instruction_data.len() >= 9 && _instruction_data[8] == 100 {
        let accounts_mut = accounts.clone();
        let account = &mut accounts_mut.iter();
        let signing_account = next_account_info(account)?;
        let user_account = next_account_info(account)?;
        initialize_user_account(user_account, *signing_account.key)

    } else if _instruction_data.len() >= 9 && _instruction_data[8] == 101 {
        let accounts_mut = accounts.clone();
        let account = &mut accounts_mut.iter();
        let signing_account = next_account_info(account)?;
        let user_account = next_account_info(account)?;
        modify_user_account(&user_account, *signing_account.key, &_instruction_data[9..])
>>>>>>> 7a28b165
    }
    // transact with shielded pool
    else {
        let accounts_mut = accounts.clone();
        let account = &mut accounts_mut.iter();
        let signing_account = next_account_info(account)?;
        let account_main = next_account_info(account)?;
        //unpack helper struct to determine in which computational step the contract is in
        //if the account is not initialized, try to initialize, fails if data is not provided or
        //account is of the wrong size
        let mut account_main_data = InstructionIndex::unpack(&account_main.data.borrow());

        match account_main_data {
            Ok(account_main_data) => {
                (
                    //msg!("account_main_data.current_instruction_index {}", account_main_data.current_instruction_index);
                    // do signer check etc before starting a compute instruction
                    if account_main_data.signer_pubkey != *signing_account.key {
                        msg!("wrong signer");
                        Err(ProgramError::IllegalOwner)
                    } else {
                        if account_main_data.current_instruction_index == 1
                            || account_main_data.current_instruction_index == 1502
                        {
                            //TODO should check the nullifier and root in the beginning
                            //check tx data hash
                            //_args.publicAmount == calculatePublicAmount(_extData.extAmount, _extData.fee)
                            //require(isKnownRoot(_args.root), "Invalid merkle root");
                            //_args.publicAmount == calculatePublicAmount(_extData.extAmount, _extData.fee)
                            msg!("if li_pre_process_instruction if");
                            li_pre_process_instruction(
                                program_id,
                                accounts,
                                account_main_data.current_instruction_index,
                            );

                            Ok(())
                        }
                        //prepare inputs for proof verification with miller loop and final exponentiation
                        else if account_main_data.current_instruction_index < 801 + 466 {
                            let mut groth16_processor = Groth16Processor::new(
                                account_main,
                                account_main_data.current_instruction_index,
                            )?;
                            groth16_processor.process_instruction_groth16_verifier()?;
                            Ok(())
                        }
                        //merkle tree insertion of new utxos
                        else if account_main_data.current_instruction_index >= 801 + 466 {
                            //process_instruction_merkle_tree(&_instruction_data, accounts)?;
                            let mut merkle_tree_processor =
                                MerkleTreeProcessor::new(Some(account_main), None)?;
                            merkle_tree_processor.process_instruction_merkle_tree(accounts);
                            Ok(())
                        } else {
                            Err(ProgramError::InvalidArgument)
                        }
                    }
                )
            }
            //if account is not initialized yet try initialize
<<<<<<< HEAD
            Err(_) => {
                (
                    //initialize temporary storage account for shielded pool deposit, transfer or withdraw
                    try_initialize_hash_bytes_account(
                        account_main,
                        &_instruction_data[9..],
                        signing_account.key,
                    )
                )
            }
        }?;
=======
            Err(_) => (
                //initialize temporary storage account for shielded pool deposit, transfer or withdraw
                try_initialize_hash_bytes_account(account_main, &_instruction_data[9..], signing_account.key)

            ),
        }

>>>>>>> 7a28b165
    }

}

//instruction order
pub const IX_ORDER: [u8; 1503] = [
    //init data happens before this array starts
    //check root
    1, //prepare inputs for verification
    40, 41, 42, 42, 42, 42, 42, 42, 42, 42, 42, 42, 42, 42, 42, 42, 42, 42, 42, 42, 42, 42, 42, 42,
    42, 42, 42, 42, 42, 42, 42, 42, 42, 42, 42, 42, 42, 42, 42, 42, 42, 42, 42, 42, 42, 42, 42, 42,
    42, 42, 42, 42, 42, 42, 42, 42, 42, 42, 42, 42, 42, 42, 42, 42, 42, 42, 46, 41, 43, 43, 43, 43,
    43, 43, 43, 43, 43, 43, 43, 43, 43, 43, 43, 43, 43, 43, 43, 43, 43, 43, 43, 43, 43, 43, 43, 43,
    43, 43, 43, 43, 43, 43, 43, 43, 43, 43, 43, 43, 43, 43, 43, 43, 43, 43, 43, 43, 43, 43, 43, 43,
    43, 43, 43, 43, 43, 43, 43, 43, 43, 43, 43, 43, 46, 41, 44, 44, 44, 44, 44, 44, 44, 44, 44, 44,
    44, 44, 44, 44, 44, 44, 44, 44, 44, 44, 44, 44, 44, 44, 44, 44, 44, 44, 44, 44, 44, 44, 44, 44,
    44, 44, 44, 44, 44, 44, 44, 44, 44, 44, 44, 44, 44, 44, 44, 44, 44, 44, 44, 44, 44, 44, 44, 44,
    44, 44, 44, 44, 44, 44, 46, 41, 45, 45, 45, 45, 45, 45, 45, 45, 45, 45, 45, 45, 45, 45, 45, 45,
    45, 45, 45, 45, 45, 45, 45, 45, 45, 45, 45, 45, 45, 45, 45, 45, 45, 45, 45, 45, 45, 45, 45, 45,
    45, 45, 45, 45, 45, 45, 45, 45, 45, 45, 45, 45, 45, 45, 45, 45, 45, 45, 45, 45, 45, 45, 45, 45,
    46, 41, 56, 56, 56, 56, 56, 56, 56, 56, 56, 56, 56, 56, 56, 56, 56, 56, 56, 56, 56, 56, 56, 56,
    56, 56, 56, 56, 56, 56, 56, 56, 56, 56, 56, 56, 56, 56, 56, 56, 56, 56, 56, 56, 56, 56, 56, 56,
    56, 56, 56, 56, 56, 56, 56, 56, 56, 56, 56, 56, 56, 56, 56, 56, 56, 56, 46, 41, 57, 57, 57, 57,
    57, 57, 57, 57, 57, 57, 57, 57, 57, 57, 57, 57, 57, 57, 57, 57, 57, 57, 57, 57, 57, 57, 57, 57,
    57, 57, 57, 57, 57, 57, 57, 57, 57, 57, 57, 57, 57, 57, 57, 57, 57, 57, 57, 57, 57, 57, 57, 57,
    57, 57, 57, 57, 57, 57, 57, 57, 57, 57, 57, 57, 46, 41, 58, 58, 58, 58, 58, 58, 58, 58, 58, 58,
    58, 58, 58, 58, 58, 58, 58, 58, 58, 58, 58, 58, 58, 58, 58, 58, 58, 58, 58, 58, 58, 58, 58, 58,
    58, 58, 58, 58, 58, 58, 58, 58, 58, 58, 58, 58, 58, 58, 58, 58, 58, 58, 58, 58, 58, 58, 58, 58,
    58, 58, 58, 58, 58, 58, 46, 47, 48, //miller loop
    0, 1, 2, 7, 4, 5, 6, 8, 4, 5, 6, 3, 7, 4, 5, 6, 3, 7, 4, 5, 6, 8, 4, 5, 6, 3, 7, 4, 5, 6, 3, 7,
    4, 5, 6, 3, 7, 4, 5, 6, 9, 4, 5, 6, 3, 7, 4, 5, 6, 3, 7, 4, 5, 6, 8, 4, 5, 6, 3, 7, 4, 5, 6, 8,
    4, 5, 6, 3, 7, 4, 5, 6, 3, 7, 4, 5, 6, 3, 7, 4, 5, 6, 3, 7, 4, 5, 6, 9, 4, 5, 6, 3, 7, 4, 5, 6,
    3, 7, 4, 5, 6, 3, 7, 4, 5, 6, 8, 4, 5, 6, 3, 7, 4, 5, 6, 8, 4, 5, 6, 3, 7, 4, 5, 6, 3, 7, 4, 5,
    6, 3, 7, 4, 5, 6, 9, 4, 5, 6, 3, 7, 4, 5, 6, 3, 7, 4, 5, 6, 3, 7, 4, 5, 6, 3, 7, 4, 5, 6, 3, 7,
    4, 5, 6, 3, 7, 4, 5, 6, 8, 4, 5, 6, 3, 7, 4, 5, 6, 3, 7, 4, 5, 6, 3, 7, 4, 5, 6, 9, 4, 5, 6, 3,
    7, 4, 5, 6, 3, 7, 4, 5, 6, 3, 7, 4, 5, 6, 8, 4, 5, 6, 3, 7, 4, 5, 6, 8, 4, 5, 6, 3, 7, 4, 5, 6,
    8, 4, 5, 6, 3, 7, 4, 5, 6, 3, 7, 4, 5, 6, 3, 7, 4, 5, 6, 3, 7, 4, 5, 6, 3, 7, 4, 5, 6, 9, 4, 5,
    6, 3, 7, 4, 5, 6, 3, 7, 4, 5, 6, 8, 4, 5, 6, 3, 7, 4, 5, 6, 3, 7, 4, 5, 6, 3, 7, 4, 5, 6, 9, 4,
    5, 6, 3, 7, 4, 5, 6, 3, 7, 4, 5, 6, 8, 4, 5, 6, 3, 7, 4, 5, 6, 8, 4, 5, 6, 3, 7, 4, 5, 6, 3, 7,
    4, 5, 6, 3, 7, 4, 5, 6, 8, 4, 5, 6, 3, 7, 4, 5, 6, 3, 7, 4, 5, 6, 3, 7, 4, 5, 6, 9, 4, 5, 6, 3,
    7, 4, 5, 6, 8, 4, 5, 6, 3, 7, 4, 5, 6, 3, 7, 4, 5, 6, 3, 7, 4, 5, 6, 9, 4, 5, 6, 3, 7, 4, 5, 6,
    3, 7, 4, 5, 6, 8, 4, 5, 6, 3, 7, 4, 5, 6, 3, 7, 4, 5, 6, 8, 4, 5, 6, 3, 7, 4, 5, 6, 3, 7, 4, 5,
    6, 3, 7, 4, 5, 6, 10, 4, 5, 6, 11, 4, 5, 6, //final exp
    0, 1, 2, 3, 4, 5, 6, 7, 8, 9, 10, 11, 12, 13, 10, 11, 14, 15, 15, 15, 15, 16, 17, 15, 15, 16,
    17, 15, 15, 15, 18, 19, 15, 15, 16, 17, 15, 15, 16, 17, 15, 15, 18, 19, 15, 15, 15, 16, 17, 15,
    15, 16, 17, 15, 15, 18, 19, 15, 15, 18, 19, 15, 15, 18, 19, 15, 15, 16, 17, 15, 15, 15, 15, 16,
    17, 15, 15, 15, 16, 17, 15, 15, 16, 17, 15, 15, 16, 17, 15, 15, 18, 19, 15, 15, 16, 17, 15, 15,
    15, 16, 17, 15, 15, 15, 15, 15, 16, 17, 15, 15, 16, 17, 15, 15, 15, 15, 15, 18, 19, 15, 15, 15,
    15, 16, 17, 20, 21, 22, 23, 24, 25, 25, 25, 25, 26, 27, 25, 25, 26, 27, 25, 25, 25, 28, 29, 25,
    25, 26, 27, 25, 25, 26, 27, 25, 25, 28, 29, 25, 25, 25, 26, 27, 25, 25, 26, 27, 25, 25, 28, 29,
    25, 25, 28, 29, 25, 25, 28, 29, 25, 25, 26, 27, 25, 25, 25, 25, 26, 27, 25, 25, 25, 26, 27, 25,
    25, 26, 27, 25, 25, 26, 27, 25, 25, 28, 29, 25, 25, 26, 27, 25, 25, 25, 26, 27, 25, 25, 25, 25,
    25, 26, 27, 25, 25, 26, 27, 25, 25, 25, 25, 25, 28, 29, 25, 25, 25, 25, 26, 27, 30, 31, 32, 32,
    32, 32, 33, 34, 32, 32, 33, 34, 32, 32, 32, 35, 36, 32, 32, 33, 34, 32, 32, 33, 34, 32, 32, 35,
    36, 32, 32, 32, 33, 34, 32, 32, 33, 34, 32, 32, 35, 36, 32, 32, 35, 36, 32, 32, 35, 36, 32, 32,
    33, 34, 32, 32, 32, 32, 33, 34, 32, 32, 32, 33, 34, 32, 32, 33, 34, 32, 32, 33, 34, 32, 32, 35,
    36, 32, 32, 33, 34, 32, 32, 32, 33, 34, 32, 32, 32, 32, 32, 33, 34, 32, 32, 33, 34, 32, 32, 32,
    32, 32, 35, 36, 32, 32, 32, 32, 33, 34, 37, 38, 39, 40, 41, 42, 43, 44, 45, 46, 47, 48, 49, 50,
    51, 38, 39, 52, 53, 54, 55, 42, 43, //merkle tree insertion height 18
    34, 14, 0, 1, 1, 1, 1, 1, 1, 1, 1, 1, 2, 3, 25, 0, 1, 1, 1, 1, 1, 1, 1, 1, 1, 2, 3, 25, 0, 1,
    1, 1, 1, 1, 1, 1, 1, 1, 2, 3, 25, 0, 1, 1, 1, 1, 1, 1, 1, 1, 1, 2, 3, 25, 0, 1, 1, 1, 1, 1, 1,
    1, 1, 1, 2, 3, 25, 0, 1, 1, 1, 1, 1, 1, 1, 1, 1, 2, 3, 25, 0, 1, 1, 1, 1, 1, 1, 1, 1, 1, 2, 3,
    25, 0, 1, 1, 1, 1, 1, 1, 1, 1, 1, 2, 3, 25, 0, 1, 1, 1, 1, 1, 1, 1, 1, 1, 2, 3, 25, 0, 1, 1, 1,
    1, 1, 1, 1, 1, 1, 2, 3, 25, 0, 1, 1, 1, 1, 1, 1, 1, 1, 1, 2, 3, 25, 0, 1, 1, 1, 1, 1, 1, 1, 1,
    1, 2, 3, 25, 0, 1, 1, 1, 1, 1, 1, 1, 1, 1, 2, 3, 25, 0, 1, 1, 1, 1, 1, 1, 1, 1, 1, 2, 3, 25, 0,
    1, 1, 1, 1, 1, 1, 1, 1, 1, 2, 3, 25, 0, 1, 1, 1, 1, 1, 1, 1, 1, 1, 2, 3, 25, 0, 1, 1, 1, 1, 1,
    1, 1, 1, 1, 2, 3, 25, 0, 1, 1, 1, 1, 1, 1, 1, 1, 1, 2, 3,
    //16,
    //perform last checks and transfer requested amount
    241,
];<|MERGE_RESOLUTION|>--- conflicted
+++ resolved
@@ -1,6 +1,6 @@
 //constants for verifying key and poseidon
+pub mod user_account;
 pub mod utils;
-pub mod user_account;
 //merkle tree
 pub mod poseidon_merkle_tree;
 
@@ -27,10 +27,7 @@
 pub mod Groth16_verifier;
 use crate::utils::init_bytes18;
 
-use crate::user_account::instructions::{
-    initialize_user_account,
-    modify_user_account
-};
+use crate::user_account::instructions::{initialize_user_account, modify_user_account};
 
 entrypoint!(process_instruction);
 
@@ -59,35 +56,22 @@
         let merkle_tree_storage_acc = next_account_info(account)?;
         //merkle_tree_tmp_account_data.initialize();
         //mt_state::InitMerkleProcessor::<MtInitConfig>::new(merkle_tree_tmp_account_data, _instruction_data);
-<<<<<<< HEAD
         let mut merkle_tree_processor =
             MerkleTreeProcessor::new(None, Some(merkle_tree_storage_acc))?;
         merkle_tree_processor
-            .initialize_new_merkle_tree_from_bytes(&init_bytes18::INIT_BYTES_MERKLE_TREE_18[..])?;
-        //process_instruction_merkle_tree(&_instruction_data, accounts);
-=======
-        let mut merkle_tree_processor = MerkleTreeProcessor::new(
-            None,
-            Some(merkle_tree_storage_acc)
-        )?;
-        merkle_tree_processor.initialize_new_merkle_tree_from_bytes(
-            &init_bytes18::INIT_BYTES_MERKLE_TREE_18[..]
-        )
-
+            .initialize_new_merkle_tree_from_bytes(&init_bytes18::INIT_BYTES_MERKLE_TREE_18[..])
     } else if _instruction_data.len() >= 9 && _instruction_data[8] == 100 {
         let accounts_mut = accounts.clone();
         let account = &mut accounts_mut.iter();
         let signing_account = next_account_info(account)?;
         let user_account = next_account_info(account)?;
         initialize_user_account(user_account, *signing_account.key)
-
     } else if _instruction_data.len() >= 9 && _instruction_data[8] == 101 {
         let accounts_mut = accounts.clone();
         let account = &mut accounts_mut.iter();
         let signing_account = next_account_info(account)?;
         let user_account = next_account_info(account)?;
         modify_user_account(&user_account, *signing_account.key, &_instruction_data[9..])
->>>>>>> 7a28b165
     }
     // transact with shielded pool
     else {
@@ -149,7 +133,6 @@
                 )
             }
             //if account is not initialized yet try initialize
-<<<<<<< HEAD
             Err(_) => {
                 (
                     //initialize temporary storage account for shielded pool deposit, transfer or withdraw
@@ -160,18 +143,8 @@
                     )
                 )
             }
-        }?;
-=======
-            Err(_) => (
-                //initialize temporary storage account for shielded pool deposit, transfer or withdraw
-                try_initialize_hash_bytes_account(account_main, &_instruction_data[9..], signing_account.key)
-
-            ),
         }
-
->>>>>>> 7a28b165
     }
-
 }
 
 //instruction order
